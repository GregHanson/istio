// Copyright 2017 Istio Authors
//
// Licensed under the Apache License, Version 2.0 (the "License");
// you may not use this file except in compliance with the License.
// You may obtain a copy of the License at
//
//     http://www.apache.org/licenses/LICENSE-2.0
//
// Unless required by applicable law or agreed to in writing, software
// distributed under the License is distributed on an "AS IS" BASIS,
// WITHOUT WARRANTIES OR CONDITIONS OF ANY KIND, either express or implied.
// See the License for the specific language governing permissions and
// limitations under the License.

package model

import (
	"errors"
	"fmt"
	"sort"
	"strings"

	"github.com/golang/protobuf/proto"

	mccpb "istio.io/api/mixer/v1/config/client"
	networking "istio.io/api/networking/v1alpha3"
	routing "istio.io/api/routing/v1alpha1"
	"istio.io/istio/pilot/pkg/model/test"
)

// ConfigMeta is metadata attached to each configuration unit.
// The revision is optional, and if provided, identifies the
// last update operation on the object.
type ConfigMeta struct {
	// Type is a short configuration name that matches the content message type
	// (e.g. "route-rule")
	Type string `json:"type,omitempty"`

	// Group is the API group of the config.
	Group string `json:"group,omitempty"`

	// Version is the API version of the Config.
	Version string `json:"version,omitempty"`

	// Name is a unique immutable identifier in a namespace
	Name string `json:"name,omitempty"`

	// Namespace defines the space for names (optional for some types),
	// applications may choose to use namespaces for a variety of purposes
	// (security domains, fault domains, organizational domains)
	Namespace string `json:"namespace,omitempty"`

	// Domain defines the suffix of the fully qualified name past the namespace.
	// Domain is not a part of the unique key unlike name and namespace.
	Domain string `json:"domain,omitempty"`

	// Map of string keys and values that can be used to organize and categorize
	// (scope and select) objects.
	Labels map[string]string `json:"labels,omitempty"`

	// Annotations is an unstructured key value map stored with a resource that may be
	// set by external tools to store and retrieve arbitrary metadata. They are not
	// queryable and should be preserved when modifying objects.
	Annotations map[string]string `json:"annotations,omitempty"`

	// ResourceVersion is an opaque identifier for tracking updates to the config registry.
	// The implementation may use a change index or a commit log for the revision.
	// The config client should not make any assumptions about revisions and rely only on
	// exact equality to implement optimistic concurrency of read-write operations.
	//
	// The lifetime of an object of a particular revision depends on the underlying data store.
	// The data store may compactify old revisions in the interest of storage optimization.
	//
	// An empty revision carries a special meaning that the associated object has
	// not been stored and assigned a revision.
	ResourceVersion string `json:"resourceVersion,omitempty"`
}

// Config is a configuration unit consisting of the type of configuration, the
// key identifier that is unique per type, and the content represented as a
// protobuf message.
type Config struct {
	ConfigMeta

	// Spec holds the configuration object as a protobuf message
	Spec proto.Message
}

// ConfigStore describes a set of platform agnostic APIs that must be supported
// by the underlying platform to store and retrieve Istio configuration.
//
// Configuration key is defined to be a combination of the type, name, and
// namespace of the configuration object. The configuration key is guaranteed
// to be unique in the store.
//
// The storage interface presented here assumes that the underlying storage
// layer supports _Get_ (list), _Update_ (update), _Create_ (create) and
// _Delete_ semantics but does not guarantee any transactional semantics.
//
// _Update_, _Create_, and _Delete_ are mutator operations. These operations
// are asynchronous, and you might not see the effect immediately (e.g. _Get_
// might not return the object by key immediately after you mutate the store.)
// Intermittent errors might occur even though the operation succeeds, so you
// should always check if the object store has been modified even if the
// mutating operation returns an error.  Objects should be created with
// _Create_ operation and updated with _Update_ operation.
//
// Resource versions record the last mutation operation on each object. If a
// mutation is applied to a different revision of an object than what the
// underlying storage expects as defined by pure equality, the operation is
// blocked.  The client of this interface should not make assumptions about the
// structure or ordering of the revision identifier.
//
// Object references supplied and returned from this interface should be
// treated as read-only. Modifying them violates thread-safety.
type ConfigStore interface {
	// ConfigDescriptor exposes the configuration type schema known by the config store.
	// The type schema defines the bidrectional mapping between configuration
	// types and the protobuf encoding schema.
	ConfigDescriptor() ConfigDescriptor

	// Get retrieves a configuration element by a type and a key
	Get(typ, name, namespace string) (config *Config, exists bool)

	// List returns objects by type and namespace.
	// Use "" for the namespace to list across namespaces.
	List(typ, namespace string) ([]Config, error)

	// Create adds a new configuration object to the store. If an object with the
	// same name and namespace for the type already exists, the operation fails
	// with no side effects.
	Create(config Config) (revision string, err error)

	// Update modifies an existing configuration object in the store.  Update
	// requires that the object has been created.  Resource version prevents
	// overriding a value that has been changed between prior _Get_ and _Put_
	// operation to achieve optimistic concurrency. This method returns a new
	// revision if the operation succeeds.
	Update(config Config) (newRevision string, err error)

	// Delete removes an object from the store by key
	Delete(typ, name, namespace string) error
}

// Key function for the configuration objects
func Key(typ, name, namespace string) string {
	return fmt.Sprintf("%s/%s/%s", typ, namespace, name)
}

// Key is the unique identifier for a configuration object
func (meta *ConfigMeta) Key() string {
	return Key(meta.Type, meta.Name, meta.Namespace)
}

// ConfigStoreCache is a local fully-replicated cache of the config store.  The
// cache actively synchronizes its local state with the remote store and
// provides a notification mechanism to receive update events. As such, the
// notification handlers must be registered prior to calling _Run_, and the
// cache requires initial synchronization grace period after calling  _Run_.
//
// Update notifications require the following consistency guarantee: the view
// in the cache must be AT LEAST as fresh as the moment notification arrives, but
// MAY BE more fresh (e.g. if _Delete_ cancels an _Add_ event).
//
// Handlers execute on the single worker queue in the order they are appended.
// Handlers receive the notification event and the associated object.  Note
// that all handlers must be registered before starting the cache controller.
type ConfigStoreCache interface {
	ConfigStore

	// RegisterEventHandler adds a handler to receive config update events for a
	// configuration type
	RegisterEventHandler(typ string, handler func(Config, Event))

	// Run until a signal is received
	Run(stop <-chan struct{})

	// HasSynced returns true after initial cache synchronization is complete
	HasSynced() bool
}

// ConfigDescriptor defines the bijection between the short type name and its
// fully qualified protobuf message name
type ConfigDescriptor []ProtoSchema

// ProtoSchema provides description of the configuration schema and its key function
type ProtoSchema struct {
	// Type is the config proto type.
	Type string

	// Plural is the type in plural.
	Plural string

	// Group is the config proto group.
	Group string

	// Version is the config proto version.
	Version string

	// MessageName refers to the protobuf message type name corresponding to the type
	MessageName string

	// Validate configuration as a protobuf message assuming the object is an
	// instance of the expected message type
	Validate func(config proto.Message) error
}

// Types lists all known types in the config schema
func (descriptor ConfigDescriptor) Types() []string {
	types := make([]string, 0, len(descriptor))
	for _, t := range descriptor {
		types = append(types, t.Type)
	}
	return types
}

// GetByMessageName finds a schema by message name if it is available
func (descriptor ConfigDescriptor) GetByMessageName(name string) (ProtoSchema, bool) {
	for _, schema := range descriptor {
		if schema.MessageName == name {
			return schema, true
		}
	}
	return ProtoSchema{}, false
}

// GetByType finds a schema by type if it is available
func (descriptor ConfigDescriptor) GetByType(name string) (ProtoSchema, bool) {
	for _, schema := range descriptor {
		if schema.Type == name {
			return schema, true
		}
	}
	return ProtoSchema{}, false
}

// IstioConfigStore is a specialized interface to access config store using
// Istio configuration types
type IstioConfigStore interface {
	ConfigStore

	// EgressRules lists all egress rules
	EgressRules() []Config

	// ExternalServices lists all external services
	ExternalServices() []Config

	// RouteRules selects routing rules by source service instances and
	// destination service.  A rule must match at least one of the input service
	// instances since the proxy does not distinguish between source instances in
	// the request.
	RouteRules(source []*ServiceInstance, destination string, domain string) []Config

	// RouteRulesByDestination selects routing rules associated with destination
	// service instances.  A rule must match at least one of the input
	// destination instances.
	RouteRulesByDestination(destination []*ServiceInstance, domain string) []Config

	// Policy returns a policy for a service version that match at least one of
	// the source instances.  The labels must match precisely in the policy.
	Policy(source []*ServiceInstance, destination string, labels Labels) *Config

	// DestinationRule returns a destination rule for a service name in a given domain.
	// Name can be short name or FQDN.
	DestinationRule(name, domain string) *Config

	// HTTPAPISpecByDestination selects Mixerclient HTTP API Specs
	// associated with destination service instances.
	HTTPAPISpecByDestination(instance *ServiceInstance) []Config

	// QuotaSpecByDestination selects Mixerclient quota specifications
	// associated with destination service instances.
	QuotaSpecByDestination(instance *ServiceInstance) []Config

	// EndUserAuthenticationPolicySpecByDestination selects
	// Mixerclient end user authn policy specifications associated
	// with destination service instances.
	EndUserAuthenticationPolicySpecByDestination(instance *ServiceInstance) []Config
}

const (
	// IstioAPIGroupDomain defines API group domain of all Istio configuration resources.
	// Group domain suffix to the proto schema's group to generate the full resource group.
	IstioAPIGroupDomain = ".istio.io"

	// Default API version of an Istio config proto message.
	istioAPIVersion = "v1alpha2"

	// HeaderURI is URI HTTP header
	HeaderURI = "uri"

	// HeaderAuthority is authority HTTP header
	HeaderAuthority = "authority"

	// HeaderMethod is method HTTP header
	HeaderMethod = "method"

	// HeaderScheme is scheme HTTP header
	HeaderScheme = "scheme"

	// NamespaceAll is a designated symbol for listing across all namespaces
	NamespaceAll = ""

	configGroup = "config"

	networkingGroup = "networking"
)

var (
	// MockConfig is used purely for testing
	MockConfig = ProtoSchema{
		Type:        "mock-config",
		Plural:      "mock-configs",
<<<<<<< HEAD
		Group:       configGroup,
		Version:     istioAPIVersion,
=======
		Group:       "test",
		Version:     "v1",
>>>>>>> 18a20f98
		MessageName: "test.MockConfig",
		Validate: func(config proto.Message) error {
			if config.(*test.MockConfig).Key == "" {
				return errors.New("empty key")
			}
			return nil
		},
	}

	// RouteRule describes route rules
	RouteRule = ProtoSchema{
		Type:        "route-rule",
		Plural:      "route-rules",
		Group:       configGroup,
		Version:     istioAPIVersion,
		MessageName: "istio.routing.v1alpha1.RouteRule",
		Validate:    ValidateRouteRule,
	}

	// VirtualService describes v1alpha2 route rules
	VirtualService = ProtoSchema{
		Type:        "virtual-service",
		Plural:      "virtual-services",
		Group:       networkingGroup,
		Version:     istioAPIVersion,
		MessageName: "istio.networking.v1alpha3.VirtualService",
		Validate:    ValidateVirtualService,
	}

	// Gateway describes a gateway (how a proxy is exposed on the network)
	Gateway = ProtoSchema{
		Type:        "gateway",
		Plural:      "gateways",
		Group:       networkingGroup,
		Version:     istioAPIVersion,
		MessageName: "istio.networking.v1alpha3.Gateway",
		Validate:    ValidateGateway,
	}

	// IngressRule describes ingress rules
	IngressRule = ProtoSchema{
		Type:        "ingress-rule",
		Plural:      "ingress-rules",
		Group:       configGroup,
		Version:     istioAPIVersion,
		MessageName: "istio.routing.v1alpha1.IngressRule",
		Validate:    ValidateIngressRule,
	}

	// EgressRule describes egress rule
	EgressRule = ProtoSchema{
		Type:        "egress-rule",
		Plural:      "egress-rules",
		Group:       configGroup,
		Version:     istioAPIVersion,
		MessageName: "istio.routing.v1alpha1.EgressRule",
		Validate:    ValidateEgressRule,
	}

	// ExternalService describes external services
	ExternalService = ProtoSchema{
		Type:        "external-service",
		Plural:      "external-services",
		Group:       networkingGroup,
		Version:     istioAPIVersion,
		MessageName: "istio.networking.v1alpha3.ExternalService",
		Validate:    ValidateExternalService,
	}

	// DestinationPolicy describes destination rules
	DestinationPolicy = ProtoSchema{
		Type:        "destination-policy",
		Plural:      "destination-policies",
		Group:       configGroup,
		Version:     istioAPIVersion,
		MessageName: "istio.routing.v1alpha1.DestinationPolicy",
		Validate:    ValidateDestinationPolicy,
	}

	// DestinationRule describes destination rules
	DestinationRule = ProtoSchema{
		Type:        "destination-rule",
		Plural:      "destination-rules",
		Group:       networkingGroup,
		Version:     istioAPIVersion,
		MessageName: "istio.networking.v1alpha3.DestinationRule",
		Validate:    ValidateDestinationRule,
	}

	// HTTPAPISpec describes an HTTP API specification.
	HTTPAPISpec = ProtoSchema{
		Type:        "http-api-spec",
		Plural:      "http-api-specs",
		Group:       configGroup,
		Version:     istioAPIVersion,
		MessageName: "istio.mixer.v1.config.client.HTTPAPISpec",
		Validate:    ValidateHTTPAPISpec,
	}

	// HTTPAPISpecBinding describes an HTTP API specification binding.
	HTTPAPISpecBinding = ProtoSchema{
		Type:        "http-api-spec-binding",
		Plural:      "http-api-spec-bindings",
		Group:       configGroup,
		Version:     istioAPIVersion,
		MessageName: "istio.mixer.v1.config.client.HTTPAPISpecBinding",
		Validate:    ValidateHTTPAPISpecBinding,
	}

	// QuotaSpec describes an Quota specification.
	QuotaSpec = ProtoSchema{
		Type:        "quota-spec",
		Plural:      "quota-specs",
		Group:       configGroup,
		Version:     istioAPIVersion,
		MessageName: "istio.mixer.v1.config.client.QuotaSpec",
		Validate:    ValidateQuotaSpec,
	}

	// QuotaSpecBinding describes an Quota specification binding.
	QuotaSpecBinding = ProtoSchema{
		Type:        "quota-spec-binding",
		Plural:      "quota-spec-bindings",
		Group:       configGroup,
		Version:     istioAPIVersion,
		MessageName: "istio.mixer.v1.config.client.QuotaSpecBinding",
		Validate:    ValidateQuotaSpecBinding,
	}

	// EndUserAuthenticationPolicySpec describes an end-user authentication policy.
	EndUserAuthenticationPolicySpec = ProtoSchema{
		Type:        "end-user-authentication-policy-spec",
		Plural:      "end-user-authentication-policy-specs",
		Group:       configGroup,
		Version:     istioAPIVersion,
		MessageName: "istio.mixer.v1.config.client.EndUserAuthenticationPolicySpec",
		Validate:    ValidateEndUserAuthenticationPolicySpec,
	}

	// EndUserAuthenticationPolicySpecBinding describes an EndUserAuthenticationPolicy specification binding.
	EndUserAuthenticationPolicySpecBinding = ProtoSchema{
		Type:        "end-user-authentication-policy-spec-binding",
		Plural:      "end-user-authentication-policy-spec-bindings",
		Group:       "config",
		Version:     istioAPIVersion,
		MessageName: "istio.mixer.v1.config.client.EndUserAuthenticationPolicySpecBinding",
		Validate:    ValidateEndUserAuthenticationPolicySpecBinding,
	}

	// IstioConfigTypes lists all Istio config types with schemas and validation
	IstioConfigTypes = ConfigDescriptor{
		RouteRule,
		VirtualService,
		IngressRule,
		Gateway,
		EgressRule,
		ExternalService,
		DestinationPolicy,
		DestinationRule,
		HTTPAPISpec,
		HTTPAPISpecBinding,
		QuotaSpec,
		QuotaSpecBinding,
		EndUserAuthenticationPolicySpec,
		EndUserAuthenticationPolicySpecBinding,
	}
)

// ResolveHostname uses metadata information to resolve a service reference to
// a fully qualified hostname. The metadata namespace and domain are used as
// fallback values to fill up the complete name.
func ResolveHostname(meta ConfigMeta, svc *routing.IstioService) string {
	out := svc.Name
	// if FQDN is specified, do not append domain or namespace to hostname
	// Service field has precedence over Name
	if svc.Service != "" {
		out = svc.Service
	} else {
		if svc.Namespace != "" {
			out = out + "." + svc.Namespace
		} else if meta.Namespace != "" {
			out = out + "." + meta.Namespace
		}

		if svc.Domain != "" {
			out = out + "." + svc.Domain
		} else if meta.Domain != "" {
			out = out + ".svc." + meta.Domain
		}
	}

	return out
}

// ResolveFQDN ensures a host is a FQDN. If the host is a short name (i.e. has no dots in the name) and the domain is
// non-empty the FQDN is built by concatenating the host and domain with a dot. Otherwise host is assumed to be a
// FQDN and is returned unchanged.
func ResolveFQDN(host, domain string) string {
	if strings.Count(host, ".") == 0 { // host is a shortname
		if len(domain) > 0 {
			return fmt.Sprintf("%s.%s", host, domain)
		}
	}
	return host
}

// istioConfigStore provides a simple adapter for Istio configuration types
// from the generic config registry
type istioConfigStore struct {
	ConfigStore
}

// MakeIstioStore creates a wrapper around a store
func MakeIstioStore(store ConfigStore) IstioConfigStore {
	return &istioConfigStore{store}
}

// MatchSource checks that a rule applies for source service instances.
// Empty source match condition applies for all cases.
func MatchSource(meta ConfigMeta, source *routing.IstioService, instances []*ServiceInstance) bool {
	if source == nil {
		return true
	}

	sourceService := ResolveHostname(meta, source)
	for _, instance := range instances {
		// must match the source field if it is set
		if sourceService != instance.Service.Hostname {
			continue
		}
		// must match the labels field - the rule labels are a subset of the instance labels
		if Labels(source.Labels).SubsetOf(instance.Labels) {
			return true
		}
	}

	return false
}

// SortRouteRules sorts a slice of v1alpha1 rules by precedence in a stable manner.
// non-v1alpha1 rules are sorted low without a guaranteed relative ordering.
func SortRouteRules(rules []Config) {
	// sort by high precedence first, key string second (keys are unique)
	sort.Slice(rules, func(i, j int) bool {
		// protect against incompatible types
		irule, _ := rules[i].Spec.(*routing.RouteRule)
		jrule, _ := rules[j].Spec.(*routing.RouteRule)
		return irule == nil || jrule == nil ||
			irule.Precedence > jrule.Precedence ||
			(irule.Precedence == jrule.Precedence && rules[i].Key() < rules[j].Key())
	})
}

func (store *istioConfigStore) RouteRules(instances []*ServiceInstance, destination string, domain string) []Config {
	configs := store.routeRules(instances, destination)
	configs = append(configs, store.routeRulesV2(domain, destination)...)
	return configs
}

func (store *istioConfigStore) routeRules(instances []*ServiceInstance, destination string) []Config {
	out := make([]Config, 0)
	configs, err := store.List(RouteRule.Type, NamespaceAll)
	if err != nil {
		return nil
	}

	for _, config := range configs {
		rule := config.Spec.(*routing.RouteRule)

		// validate that rule match predicate applies to destination service
		hostname := ResolveHostname(config.ConfigMeta, rule.Destination)
		if hostname != destination {
			continue
		}

		// validate that rule match predicate applies to source service instances
		if rule.Match != nil && !MatchSource(config.ConfigMeta, rule.Match.Source, instances) {
			continue
		}

		out = append(out, config)
	}

	return out
}

func (store *istioConfigStore) routeRulesV2(domain, destination string) []Config {
	out := make([]Config, 0)
	configs, err := store.List(VirtualService.Type, NamespaceAll)
	if err != nil {
		return nil
	}

	for _, config := range configs {
		rule := config.Spec.(*networking.VirtualService)
		for _, host := range rule.Hosts {
			if ResolveFQDN(host, domain) == destination {
				out = append(out, config)
				break
			}
		}
	}

	return out
}

func (store *istioConfigStore) RouteRulesByDestination(instances []*ServiceInstance, domain string) []Config {
	configs := store.routeRulesByDestination(instances)
	configs = append(configs, store.routeRulesByDestinationV2(instances, domain)...)
	return configs
}

func (store *istioConfigStore) routeRulesByDestination(instances []*ServiceInstance) []Config {
	out := make([]Config, 0)
	configs, err := store.List(RouteRule.Type, NamespaceAll)
	if err != nil {
		return nil
	}

	for _, config := range configs {
		rule := config.Spec.(*routing.RouteRule)
		destination := ResolveHostname(config.ConfigMeta, rule.Destination)
		for _, instance := range instances {
			if destination == instance.Service.Hostname {
				out = append(out, config)
				break
			}
		}
	}

	return out
}

// This logic assumes there is at most one route rule for a given host.
// If there is more than one the output may be non-deterministic.
func (store *istioConfigStore) routeRulesByDestinationV2(instances []*ServiceInstance, domain string) []Config {
	configs, err := store.List(VirtualService.Type, NamespaceAll)
	if err != nil {
		return nil
	}

	for _, config := range configs {
		rule := config.Spec.(*networking.VirtualService)
		for _, host := range rule.Hosts {
			for _, instance := range instances {
				if ResolveFQDN(host, domain) == instance.Service.Hostname {
					return []Config{config}
				}
			}
		}
	}

	return nil
}

func (store *istioConfigStore) EgressRules() []Config {
	configs, err := store.List(EgressRule.Type, NamespaceAll)
	if err != nil {
		return nil
	}
	return configs
}

func (store *istioConfigStore) ExternalServices() []Config {
	configs, err := store.List(ExternalService.Type, NamespaceAll)
	if err != nil {
		return nil
	}
	return configs
}

func (store *istioConfigStore) Policy(instances []*ServiceInstance, destination string, labels Labels) *Config {
	configs, err := store.List(DestinationPolicy.Type, NamespaceAll)
	if err != nil {
		return nil
	}

	// ugly go-ism
	var out Config
	var found bool
	for _, config := range configs {
		policy := config.Spec.(*routing.DestinationPolicy)
		if !MatchSource(config.ConfigMeta, policy.Source, instances) {
			continue
		}

		if destination != ResolveHostname(config.ConfigMeta, policy.Destination) {
			continue
		}

		// note the exact label match
		if !labels.Equals(policy.Destination.Labels) {
			continue
		}

		// pick a deterministic policy from the matching configs by picking the smallest key
		if !found || out.Key() > config.Key() {
			out = config
			found = true
		}
	}

	if !found {
		return nil
	}

	return &out
}

func (store *istioConfigStore) DestinationRule(name, domain string) *Config {
	configs, err := store.List(DestinationRule.Type, NamespaceAll)
	if err != nil {
		return nil
	}

	target := ResolveFQDN(name, domain)
	for _, config := range configs {
		rule := config.Spec.(*networking.DestinationRule)
		if ResolveFQDN(rule.Name, domain) == target {
			return &config
		}
	}

	return nil
}

// `istio.mixer.v1.config.client.IstioService` and
// `istio.routing.v1alpha1.IstioService` are logically
// equivalent. Convert from mixer-to-proxy representation so we can
// use ResolveHostname below.
func mixerToProxyIstioService(in *mccpb.IstioService) *routing.IstioService {
	return &routing.IstioService{
		Name:      in.Name,
		Namespace: in.Namespace,
		Domain:    in.Domain,
		Service:   in.Service,
		Labels:    in.Labels,
	}
}

// HTTPAPISpecByDestination selects Mixerclient HTTP API Specs
// associated with destination service instances.
func (store *istioConfigStore) HTTPAPISpecByDestination(instance *ServiceInstance) []Config {
	bindings, err := store.List(HTTPAPISpecBinding.Type, NamespaceAll)
	if err != nil {
		return nil
	}
	specs, err := store.List(HTTPAPISpec.Type, NamespaceAll)
	if err != nil {
		return nil
	}

	// Create a set key from a reference's name and namespace.
	key := func(name, namespace string) string { return name + "/" + namespace }

	// Build the set of HTTP API spec references bound to the service instance.
	refs := make(map[string]struct{})
	for _, binding := range bindings {
		b := binding.Spec.(*mccpb.HTTPAPISpecBinding)
		for _, service := range b.Services {
			hostname := ResolveHostname(binding.ConfigMeta, mixerToProxyIstioService(service))
			if hostname == instance.Service.Hostname {
				for _, spec := range b.ApiSpecs {
					refs[key(spec.Name, spec.Namespace)] = struct{}{}
				}
			}
		}
	}

	// Append any spec that is in the set of references.
	var out []Config
	for _, spec := range specs {
		if _, ok := refs[key(spec.ConfigMeta.Name, spec.ConfigMeta.Namespace)]; ok {
			out = append(out, spec)
		}
	}

	return out
}

// QuotaSpecByDestination selects Mixerclient quota specifications
// associated with destination service instances.
func (store *istioConfigStore) QuotaSpecByDestination(instance *ServiceInstance) []Config {
	bindings, err := store.List(QuotaSpecBinding.Type, NamespaceAll)
	if err != nil {
		return nil
	}
	specs, err := store.List(QuotaSpec.Type, NamespaceAll)
	if err != nil {
		return nil
	}

	// Create a set key from a reference's name and namespace.
	key := func(name, namespace string) string { return name + "/" + namespace }

	// Build the set of quota spec references bound to the service instance.
	refs := make(map[string]struct{})
	for _, binding := range bindings {
		b := binding.Spec.(*mccpb.QuotaSpecBinding)
		for _, service := range b.Services {
			hostname := ResolveHostname(binding.ConfigMeta, mixerToProxyIstioService(service))
			if hostname == instance.Service.Hostname {
				for _, spec := range b.QuotaSpecs {
					refs[key(spec.Name, spec.Namespace)] = struct{}{}
				}
			}
		}
	}

	// Append any spec that is in the set of references.
	var out []Config
	for _, spec := range specs {
		if _, ok := refs[key(spec.ConfigMeta.Name, spec.ConfigMeta.Namespace)]; ok {
			out = append(out, spec)
		}
	}

	return out
}

// EndUserAuthenticationPolicySpecByDestination selects Mixerclient quota specifications
// associated with destination service instances.
func (store *istioConfigStore) EndUserAuthenticationPolicySpecByDestination(instance *ServiceInstance) []Config {
	bindings, err := store.List(EndUserAuthenticationPolicySpecBinding.Type, NamespaceAll)
	if err != nil {
		return nil
	}
	specs, err := store.List(EndUserAuthenticationPolicySpec.Type, NamespaceAll)
	if err != nil {
		return nil
	}

	// Create a set key from a reference's name and namespace.
	key := func(name, namespace string) string { return name + "/" + namespace }

	// Build the set of end user authn spec references bound to the service instance.
	refs := make(map[string]struct{})
	for _, binding := range bindings {
		b := binding.Spec.(*mccpb.EndUserAuthenticationPolicySpecBinding)
		for _, service := range b.Services {
			hostname := ResolveHostname(binding.ConfigMeta, mixerToProxyIstioService(service))
			if hostname == instance.Service.Hostname {
				for _, spec := range b.Policies {
					refs[key(spec.Name, spec.Namespace)] = struct{}{}
				}
			}
		}
	}

	// Append any spec that is in the set of references.
	var out []Config
	for _, spec := range specs {
		if _, ok := refs[key(spec.ConfigMeta.Name, spec.ConfigMeta.Namespace)]; ok {
			out = append(out, spec)
		}
	}

	return out
}

// SortHTTPAPISpec sorts a slice in a stable manner.
func SortHTTPAPISpec(specs []Config) {
	sort.Slice(specs, func(i, j int) bool {
		// protect against incompatible types
		irule, _ := specs[i].Spec.(*mccpb.HTTPAPISpec)
		jrule, _ := specs[j].Spec.(*mccpb.HTTPAPISpec)
		return irule == nil || jrule == nil || (specs[i].Key() < specs[j].Key())
	})
}

// SortQuotaSpec sorts a slice in a stable manner.
func SortQuotaSpec(specs []Config) {
	sort.Slice(specs, func(i, j int) bool {
		// protect against incompatible types
		irule, _ := specs[i].Spec.(*mccpb.QuotaSpec)
		jrule, _ := specs[j].Spec.(*mccpb.QuotaSpec)
		return irule == nil || jrule == nil || (specs[i].Key() < specs[j].Key())
	})
}

// SortEndUserAuthenticationPolicySpec sorts a slice in a stable manner.
func SortEndUserAuthenticationPolicySpec(specs []Config) {
	sort.Slice(specs, func(i, j int) bool {
		// protect against incompatible types
		irule, _ := specs[i].Spec.(*mccpb.EndUserAuthenticationPolicySpec)
		jrule, _ := specs[j].Spec.(*mccpb.EndUserAuthenticationPolicySpec)
		return irule == nil || jrule == nil || (specs[i].Key() < specs[j].Key())
	})
}<|MERGE_RESOLUTION|>--- conflicted
+++ resolved
@@ -311,13 +311,8 @@
 	MockConfig = ProtoSchema{
 		Type:        "mock-config",
 		Plural:      "mock-configs",
-<<<<<<< HEAD
-		Group:       configGroup,
-		Version:     istioAPIVersion,
-=======
 		Group:       "test",
 		Version:     "v1",
->>>>>>> 18a20f98
 		MessageName: "test.MockConfig",
 		Validate: func(config proto.Message) error {
 			if config.(*test.MockConfig).Key == "" {
