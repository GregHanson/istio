--- conflicted
+++ resolved
@@ -117,13 +117,7 @@
 					v.RequireTls = route.VirtualHost_EXTERNAL_ONLY
 				}
 			}
-<<<<<<< HEAD
-			l := buildListener(opts)
-			if l != nil {
-				listeners = append(listeners, l)
-			}
-=======
->>>>>>> a2ee492d
+
 		case model.ProtocolTCP, model.ProtocolMongo:
 			listenerType = plugin.ListenerTypeTCP
 			// TODO
@@ -133,30 +127,30 @@
 			//	listenAddress, uint32(servicePort.Port), servicePort.Protocol)
 		}
 
-		newListener := buildListener(opts)
-
-		for _, p := range configgen.Plugins {
-			params := &plugin.CallbackListenerInputParams{
-				ListenerType: listenerType,
-				Env:          &env,
-				Node:         &node,
-			}
-			mutable := &plugin.CallbackListenerMutableObjects{
-				Listener:    newListener,
-				TCPFilters:  &networkFilters,
-				HTTPFilters: &hTTPFilters,
-			}
-			if err := p.OnOutboundListener(params, mutable); err != nil {
+		if newListener := buildListener(opts); newListener != nil {
+			for _, p := range configgen.Plugins {
+				params := &plugin.CallbackListenerInputParams{
+					ListenerType: listenerType,
+					Env:          &env,
+					Node:         &node,
+				}
+				mutable := &plugin.CallbackListenerMutableObjects{
+					Listener:    newListener,
+					TCPFilters:  &networkFilters,
+					HTTPFilters: &hTTPFilters,
+				}
+				if err := p.OnOutboundListener(params, mutable); err != nil {
+					log.Warn(err.Error())
+				}
+			}
+
+			// Filters are serialized one time into an opaque struct once we have the complete list.
+			if err := marshalFilters(newListener, opts, networkFilters, hTTPFilters); err != nil {
 				log.Warn(err.Error())
 			}
-		}
-
-		// Filters are serialized one time into an opaque struct once we have the complete list.
-		if err := marshalFilters(newListener, opts, networkFilters, hTTPFilters); err != nil {
-			log.Warn(err.Error())
-		}
-
-		listeners = append(listeners, newListener)
+
+			listeners = append(listeners, newListener)
+		}
 	}
 
 	return listeners, nil
