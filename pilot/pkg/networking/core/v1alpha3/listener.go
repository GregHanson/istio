// Copyright 2017 Istio Authors
//
// Licensed under the Apache License, Version 2.0 (the "License");
// you may not use this file except in compliance with the License.
// You may obtain a copy of the License at
//
//     http://www.apache.org/licenses/LICENSE-2.0
//
// Unless required by applicable law or agreed to in writing, software
// distributed under the License is distributed on an "AS IS" BASIS,
// WITHOUT WARRANTIES OR CONDITIONS OF ANY KIND, either express or implied.
// See the License for the specific language governing permissions and
// limitations under the License.

package v1alpha3

import (
	"encoding/json"
	"fmt"
	"os"
	"sort"
	"strings"
	"time"

	xdsapi "github.com/envoyproxy/go-control-plane/envoy/api/v2"
	"github.com/envoyproxy/go-control-plane/envoy/api/v2/auth"
	"github.com/envoyproxy/go-control-plane/envoy/api/v2/core"
	"github.com/envoyproxy/go-control-plane/envoy/api/v2/listener"
	accesslog "github.com/envoyproxy/go-control-plane/envoy/config/filter/accesslog/v2"
	http_conn "github.com/envoyproxy/go-control-plane/envoy/config/filter/network/http_connection_manager/v2"
	tcp_proxy "github.com/envoyproxy/go-control-plane/envoy/config/filter/network/tcp_proxy/v2"
	xdsutil "github.com/envoyproxy/go-control-plane/pkg/util"
	google_protobuf "github.com/gogo/protobuf/types"

	authn "istio.io/api/authentication/v1alpha1"
	meshconfig "istio.io/api/mesh/v1alpha1"
	"istio.io/istio/pilot/pkg/model"
	"istio.io/istio/pilot/pkg/networking/plugin"
	authn_plugin "istio.io/istio/pilot/pkg/networking/plugin/authn"
	"istio.io/istio/pilot/pkg/networking/util"
	"istio.io/istio/pkg/log"
)

const (
	fileAccessLog = "envoy.file_access_log"

	envoyHTTPConnectionManager = "envoy.http_connection_manager"

	// HTTPStatPrefix indicates envoy stat prefix for http listeners
	HTTPStatPrefix = "http"

	// RDSName is the name of route-discovery-service (RDS) cluster
	RDSName = "rds"

	// RDSHttpProxy is the special name for HTTP PROXY route
	RDSHttpProxy = "http_proxy"

	// VirtualListenerName is the name for traffic capture listener
	VirtualListenerName = "virtual"

	// WildcardAddress binds to all IP addresses
	WildcardAddress = "0.0.0.0"

	// LocalhostAddress for local binding
	LocalhostAddress = "127.0.0.1"
)

var (
	// Very verbose output in the logs - full LDS response logged for each sidecar.
	// Use /debug/ldsz instead.
	verboseDebug = os.Getenv("PILOT_DUMP_ALPHA3") != ""
)

// ListenersALPNProtocols denotes the the list of ALPN protocols that the listener
// should expose
var ListenersALPNProtocols = []string{"h2", "http/1.1"}

// BuildListeners produces a list of listeners and referenced clusters for all proxies
func (configgen *ConfigGeneratorImpl) BuildListeners(env model.Environment,
	node model.Proxy) ([]*xdsapi.Listener, error) {
	switch node.Type {
	case model.Sidecar:
		return configgen.buildSidecarListeners(env, node)
	case model.Router, model.Ingress:
		// TODO: add listeners for other protocols too
		return configgen.buildGatewayListeners(env, node)
	}
	return nil, nil
}

// buildSidecarListeners produces a list of listeners for sidecar proxies
func (configgen *ConfigGeneratorImpl) buildSidecarListeners(env model.Environment,
	node model.Proxy) ([]*xdsapi.Listener, error) {
	mesh := env.Mesh
	managementPorts := env.ManagementPorts(node.IPAddress)

	proxyInstances, err := env.GetProxyServiceInstances(node)
	if err != nil {
		return nil, err
	}

	services, err := env.Services()
	if err != nil {
		return nil, err
	}

	// ensure services are ordered to simplify generation logic
	sort.Slice(services, func(i, j int) bool { return services[i].Hostname < services[j].Hostname })

	listeners := make([]*xdsapi.Listener, 0)

	if mesh.ProxyListenPort > 0 {
		inbound := configgen.buildSidecarInboundListeners(env, node, proxyInstances)
		outbound := configgen.buildSidecarOutboundListeners(env, node, proxyInstances, services)

		listeners = append(listeners, inbound...)
		listeners = append(listeners, outbound...)

		mgmtListeners := buildMgmtPortListeners(managementPorts, node.IPAddress)
		// If management listener port and service port are same, bad things happen
		// when running in kubernetes, as the probes stop responding. So, append
		// non overlapping listeners only.
		for i := range mgmtListeners {
			m := mgmtListeners[i]
			l := util.GetByAddress(listeners, m.Address.String())
			if l != nil {
				log.Warnf("Omitting listener for management address %s (%s) due to collision with service listener %s (%s)",
					m.Name, m.Address, l.Name, l.Address)
				continue
			}
			listeners = append(listeners, m)
		}

		// We need a dummy filter to fill in the filter stack for orig_dst listener
		// TODO: Move to Listener filters and set up original dst filter there.
		dummyTCPProxy := &tcp_proxy.TcpProxy{
			StatPrefix: "Dummy",
			Cluster:    "Dummy",
		}

		// add an extra listener that binds to the port that is the recipient of the iptables redirect
		listeners = append(listeners, &xdsapi.Listener{
			Name:           VirtualListenerName,
			Address:        util.BuildAddress(WildcardAddress, uint32(mesh.ProxyListenPort)),
			UseOriginalDst: &google_protobuf.BoolValue{true},
			FilterChains: []listener.FilterChain{
				{
					Filters: []listener.Filter{
						{
							Name:   xdsutil.TCPProxy,
							Config: util.MessageToStruct(dummyTCPProxy),
						},
					},
				},
			},
		})
	}

	// enable HTTP PROXY port if necessary; this will add an RDS route for this port
	if mesh.ProxyHttpPort > 0 {
		useRemoteAddress := false
		traceOperation := http_conn.EGRESS
		listenAddress := LocalhostAddress

		if node.Type == model.Router {
			useRemoteAddress = true
			traceOperation = http_conn.INGRESS
			listenAddress = WildcardAddress
		}
		l := buildListener(buildListenerOpts{
			env:            env,
			proxy:          node,
			proxyInstances: proxyInstances,
			ip:             listenAddress,
			port:           int(mesh.ProxyHttpPort),
			protocol:       model.ProtocolHTTP,
			httpOpts: &httpListenerOpts{
				routeConfig: configgen.buildSidecarOutboundHTTPRouteConfig(env, node, proxyInstances,
					services, RDSHttpProxy),
				//rds:              RDSHttpProxy,
				useRemoteAddress: useRemoteAddress,
				direction:        traceOperation,
			}})
		if l != nil {
			listeners = append(listeners, l)
		}
		// TODO: need inbound listeners in HTTP_PROXY case, with dedicated ingress listener.
	}

	return listeners, nil
}

// buildSidecarInboundListeners creates listeners for the server-side (inbound)
// configuration for co-located service proxyInstances.
func (configgen *ConfigGeneratorImpl) buildSidecarInboundListeners(env model.Environment, node model.Proxy,
	proxyInstances []*model.ServiceInstance) []*xdsapi.Listener {

	var listeners []*xdsapi.Listener
	mesh := env.Mesh
	config := env.IstioConfigStore
	// inbound connections/requests are redirected to the endpoint address but appear to be sent
	// to the service address.
	for _, instance := range proxyInstances {
		endpoint := instance.Endpoint
		protocol := endpoint.ServicePort.Protocol

		authenticationPolicy := model.GetConsolidateAuthenticationPolicy(mesh,
			config, instance.Service.Hostname, instance.Endpoint.ServicePort)

		// Local service instances can be accessed through one of three
		// addresses: localhost, endpoint IP, and service
		// VIP. Localhost bypasses the proxy and doesn't need any TCP
		// route config. Endpoint IP is handled below and Service IP is handled
		// by outbound routes.
		// Traffic sent to our service VIP is redirected by remote
		// services' kubeproxy to our specific endpoint IP.
		var networkFilters []listener.Filter
		var httpFilters []*http_conn.HttpFilter
		var listenerType plugin.ListenerType
		listenerOpts := buildListenerOpts{
			env:            env,
			proxy:          node,
			proxyInstances: proxyInstances,
			ip:             endpoint.Address,
			port:           endpoint.Port,
			protocol:       protocol,
			// TODO move to plugin
			tlsContext: buildSidecarListenerTLSContext(authenticationPolicy),
		}

		switch protocol {
		case model.ProtocolHTTP, model.ProtocolHTTP2, model.ProtocolGRPC:
			listenerType = plugin.ListenerTypeHTTP
			listenerOpts.httpOpts = &httpListenerOpts{
				routeConfig:      configgen.buildSidecarInboundHTTPRouteConfig(env, node, instance),
				rds:              "",
				useRemoteAddress: false,
				direction:        http_conn.INGRESS,
				authnPolicy:      authenticationPolicy,
			}
		case model.ProtocolTCP, model.ProtocolHTTPS, model.ProtocolMongo, model.ProtocolRedis:
			listenerType = plugin.ListenerTypeTCP
			networkFilters = buildInboundNetworkFilters(instance)

		default:
			log.Debugf("Unsupported inbound protocol %v for port %#v", protocol, instance.Endpoint.ServicePort)
		}

		newListener := buildListener(listenerOpts)
		// call plugins
		for _, p := range configgen.Plugins {
			params := &plugin.CallbackListenerInputParams{
				ListenerType:    listenerType,
				Env:             &env,
				Node:            &node,
				ServiceInstance: instance,
			}
			mutable := &plugin.CallbackListenerMutableObjects{
				Listener:    newListener,
				TCPFilters:  &networkFilters,
				HTTPFilters: &httpFilters,
			}
			if err := p.OnInboundListener(params, mutable); err != nil {
				log.Warn(err.Error())
			}
<<<<<<< HEAD

			l := buildListener(listenerOpts)
			if l != nil {
				listeners = append(listeners, l)
			}
=======
>>>>>>> a2ee492d
		}
		// Filters are serialized one time into an opaque struct once we have the complete list.
		if err := marshalFilters(newListener, listenerOpts, networkFilters, httpFilters); err != nil {
			log.Warn(err.Error())
		}

		listeners = append(listeners, newListener)

	}

	return listeners
}

// buildSidecarOutboundListeners generates http and tcp listeners for outbound connections from the service instance
// TODO(github.com/istio/pilot/issues/237)
//
// Sharing tcp_proxy and http_connection_manager filters on the same port for
// different destination services doesn't work with Envoy (yet). When the
// tcp_proxy filter's route matching fails for the http service the connection
// is closed without falling back to the http_connection_manager.
//
// Temporary workaround is to add a listener for each service IP that requires
// TCP routing
//
// Connections to the ports of non-load balanced services are directed to
// the connection's original destination. This avoids costly queries of instance
// IPs and ports, but requires that ports of non-load balanced service be unique.
func (configgen *ConfigGeneratorImpl) buildSidecarOutboundListeners(env model.Environment, node model.Proxy,
	proxyInstances []*model.ServiceInstance, services []*model.Service) []*xdsapi.Listener {

	var tcpListeners, httpListeners []*xdsapi.Listener

	listenerMap := make(map[string]*xdsapi.Listener)
	for _, service := range services {
		for _, servicePort := range service.Ports {
			clusterName := model.BuildSubsetKey(model.TrafficDirectionOutbound, "",
				service.Hostname, servicePort)

			listenAddress := WildcardAddress
			var addresses []string
			var listenerMapKey string
			var networkFilters []listener.Filter
			var httpFilters []*http_conn.HttpFilter
			var listenerType plugin.ListenerType
			listenerOpts := buildListenerOpts{
				env:            env,
				proxy:          node,
				proxyInstances: proxyInstances,
				ip:             WildcardAddress,
				port:           servicePort.Port,
				protocol:       servicePort.Protocol,
			}

			switch servicePort.Protocol {
			case model.ProtocolTCP, model.ProtocolHTTPS, model.ProtocolMongo, model.ProtocolRedis:
				listenerType = plugin.ListenerTypeTCP
				if service.Resolution != model.Passthrough {
					listenAddress = service.Address
					addresses = []string{service.Address}
				}

				listenerMapKey = fmt.Sprintf("%s:%d", listenAddress, servicePort.Port)
				if _, exists := listenerMap[listenerMapKey]; exists {
					log.Warnf("Multiple TCP listener definitions for %s", listenerMapKey)
					continue
				}

				networkFilters = buildOutboundNetworkFilters(clusterName, addresses, servicePort)
				// TODO: Set SNI for HTTPS
			case model.ProtocolHTTP2, model.ProtocolHTTP, model.ProtocolGRPC:
				listenerType = plugin.ListenerTypeHTTP
				listenerMapKey = fmt.Sprintf("%s:%d", listenAddress, servicePort.Port)
				if l, exists := listenerMap[listenerMapKey]; exists {
					if !strings.HasPrefix(l.Name, "http") {
						log.Warnf("Conflicting listeners on %s: previous listener %s", listenerMapKey, l.Name)
					}
					// Skip building listener for the same http port
					continue
				}

				operation := http_conn.EGRESS
				useRemoteAddress := false

				if node.Type == model.Router {
					// if this is in Router mode, then use ingress style trace operation, and remote address settings
					useRemoteAddress = true
					operation = http_conn.INGRESS
				}

				listenerOpts.protocol = model.ProtocolHTTP
				listenerOpts.httpOpts = &httpListenerOpts{
					//rds:              fmt.Sprintf("%d", servicePort.Port),
					routeConfig: configgen.buildSidecarOutboundHTTPRouteConfig(env, node, proxyInstances, services,
						fmt.Sprintf("%d", servicePort.Port)),
					useRemoteAddress: useRemoteAddress,
					direction:        operation,
					authnPolicy:      nil, /* authn policy is not needed for outbound listener */
				}
			}

			// call plugins

			listenerOpts.ip = listenAddress
			newListener := buildListener(listenerOpts)

			for _, p := range configgen.Plugins {
				params := &plugin.CallbackListenerInputParams{
					ListenerType: listenerType,
					Env:          &env,
					Node:         &node,
					Service:      service,
				}
				mutable := &plugin.CallbackListenerMutableObjects{
					Listener:    newListener,
					TCPFilters:  &networkFilters,
					HTTPFilters: &httpFilters,
				}
				if err := p.OnOutboundListener(params, mutable); err != nil {
					log.Warn(err.Error())
				}
			}

<<<<<<< HEAD
			listenerOpts.ip = listenAddress
			l := buildListener(listenerOpts)
			if l != nil {
				listenerMap[listenerMapKey] = l
			}
=======
			// Filters are serialized one time into an opaque struct once we have the complete list.
			if err := marshalFilters(newListener, listenerOpts, networkFilters, httpFilters); err != nil {
				log.Warn(err.Error())
			}

			listenerMap[listenerMapKey] = newListener
>>>>>>> a2ee492d
			// TODO: Set SNI for HTTPS
		}
	}

	for name, l := range listenerMap {
		if strings.HasPrefix(name, "tcp") {
			tcpListeners = append(tcpListeners, l)
		} else {
			httpListeners = append(httpListeners, l)
		}
	}

	return append(tcpListeners, httpListeners...)
}

// buildMgmtPortListeners creates inbound TCP only listeners for the management ports on
// server (inbound). Management port listeners are slightly different from standard Inbound listeners
// in that, they do not have mixer filters nor do they have inbound auth.
// N.B. If a given management port is same as the service instance's endpoint port
// the pod will fail to start in Kubernetes, because the mixer service tries to
// lookup the service associated with the Pod. Since the pod is yet to be started
// and hence not bound to the service), the service lookup fails causing the mixer
// to fail the health check call. This results in a vicious cycle, where kubernetes
// restarts the unhealthy pod after successive failed health checks, and the mixer
// continues to reject the health checks as there is no service associated with
// the pod.
// So, if a user wants to use kubernetes probes with Istio, she should ensure
// that the health check ports are distinct from the service ports.
func buildMgmtPortListeners(managementPorts model.PortList, managementIP string) []*xdsapi.Listener {
	listeners := make([]*xdsapi.Listener, 0)

	if managementIP == "" {
		managementIP = "127.0.0.1"
	}

	// assumes that inbound connections/requests are sent to the endpoint address
	for _, mPort := range managementPorts {
		switch mPort.Protocol {
		case model.ProtocolHTTP, model.ProtocolHTTP2, model.ProtocolGRPC, model.ProtocolTCP,
			model.ProtocolHTTPS, model.ProtocolMongo, model.ProtocolRedis:

			instance := &model.ServiceInstance{
				Endpoint: model.NetworkEndpoint{
					Address:     managementIP,
					Port:        mPort.Port,
					ServicePort: mPort,
				},
				Service: &model.Service{
					Hostname: ManagementClusterHostname,
				},
			}
			listenerOpts := buildListenerOpts{
				ip:       managementIP,
				port:     mPort.Port,
				protocol: model.ProtocolTCP,
			}
			l := buildListener(listenerOpts)
<<<<<<< HEAD
			if l != nil {
				listeners = append(listeners, l)
			}
=======
			if err := marshalFilters(l, listenerOpts, buildInboundNetworkFilters(instance), nil); err != nil {
				log.Warn(err.Error())
			}
			listeners = append(listeners, l)
>>>>>>> a2ee492d
		default:
			log.Warnf("Unsupported inbound protocol %v for management port %#v",
				mPort.Protocol, mPort)
		}
	}

	return listeners
}

// TODO: move to plugins
// buildInboundAuth adds TLS to the listener if the policy requires one.
func buildSidecarListenerTLSContext(authenticationPolicy *authn.Policy) *auth.DownstreamTlsContext {
	if requireTLS, mTLSParams := authn_plugin.RequireTLS(authenticationPolicy); requireTLS {
		return &auth.DownstreamTlsContext{
			CommonTlsContext: &auth.CommonTlsContext{
				TlsCertificates: []*auth.TlsCertificate{
					{
						CertificateChain: &core.DataSource{
							Specifier: &core.DataSource_Filename{
								Filename: model.CertChainFilename,
							},
						},
						PrivateKey: &core.DataSource{
							Specifier: &core.DataSource_Filename{
								Filename: model.KeyFilename,
							},
						},
					},
				},
				ValidationContext: &auth.CertificateValidationContext{
					TrustedCa: &core.DataSource{
						Specifier: &core.DataSource_Filename{
							Filename: model.RootCertFilename,
						},
					},
				},
				AlpnProtocols: ListenersALPNProtocols,
			},
			RequireClientCertificate: &google_protobuf.BoolValue{
				Value: !mTLSParams.AllowTls,
			},
		}
	}
	return nil
}

// http specific listener options
type httpListenerOpts struct {
	//nolint: maligned
	routeConfig      *xdsapi.RouteConfiguration
	rds              string
	useRemoteAddress bool
	direction        http_conn.HttpConnectionManager_Tracing_OperationName
	authnPolicy      *authn.Policy
}

// options required to build a Listener
type buildListenerOpts struct {
	// nolint: maligned
	env            model.Environment
	proxy          model.Proxy
	proxyInstances []*model.ServiceInstance
	sniHosts       []string
	tlsContext     *auth.DownstreamTlsContext
	ip             string
	port           int
	protocol       model.Protocol
	bindToPort     bool
	httpOpts       *httpListenerOpts
}

func buildHTTPConnectionManager(mesh *meshconfig.MeshConfig, httpOpts *httpListenerOpts, httpFilters []*http_conn.HttpFilter) *http_conn.HttpConnectionManager {
	filters := append(httpFilters, &http_conn.HttpFilter{
		Name: xdsutil.CORS,
	})
	// TODO: need alphav3 fault filters.
	// filters = append(filters, buildFaultFilters(opts.config, opts.env, opts.proxy)...)
	filters = append(filters, &http_conn.HttpFilter{
		Name: xdsutil.Router,
	})

	refresh := time.Duration(mesh.RdsRefreshDelay.Seconds) * time.Second
	if refresh == 0 {
		// envoy crashes if 0. Will go away once we move to v2
		refresh = 5 * time.Second
	}

	connectionManager := &http_conn.HttpConnectionManager{
		CodecType: http_conn.AUTO,
		AccessLog: []*accesslog.AccessLog{
			{
				Config: nil,
			},
		},
		HttpFilters:      filters,
		StatPrefix:       HTTPStatPrefix,
		UseRemoteAddress: &google_protobuf.BoolValue{httpOpts.useRemoteAddress},
	}

	// not enabled yet
	if httpOpts.rds != "" {
		rds := &http_conn.HttpConnectionManager_Rds{
			Rds: &http_conn.Rds{
				RouteConfigName: httpOpts.rds,
				ConfigSource: core.ConfigSource{
					ConfigSourceSpecifier: &core.ConfigSource_ApiConfigSource{
						ApiConfigSource: &core.ApiConfigSource{
							ApiType:      core.ApiConfigSource_REST_LEGACY,
							ClusterNames: []string{RDSName},
							RefreshDelay: &refresh,
						},
					},
				},
			},
		}
		connectionManager.RouteSpecifier = rds
	} else {
		connectionManager.RouteSpecifier = &http_conn.HttpConnectionManager_RouteConfig{RouteConfig: httpOpts.routeConfig}
	}

	if connectionManager.RouteSpecifier == nil {
		connectionManager.RouteSpecifier = &http_conn.HttpConnectionManager_RouteConfig{
			RouteConfig: httpOpts.routeConfig,
		}
	}

	if mesh.AccessLogFile != "" {
		fl := &accesslog.FileAccessLog{
			Path: mesh.AccessLogFile,
		}

		connectionManager.AccessLog = []*accesslog.AccessLog{
			{
				Config: util.MessageToStruct(fl),
				Name:   fileAccessLog,
			},
		}
	}

	if mesh.EnableTracing {
		connectionManager.Tracing = &http_conn.HttpConnectionManager_Tracing{
			OperationName: httpOpts.direction,
		}
		connectionManager.GenerateRequestId = &google_protobuf.BoolValue{true}
	}

	if verboseDebug {
		connectionManagerJSON, _ := json.MarshalIndent(connectionManager, "  ", "  ")
		log.Infof("LDS: %s \n", string(connectionManagerJSON))
	}
	return connectionManager
}

// buildListener builds and initializes a Listener proto based on the provided opts. It does not set any filters.
func buildListener(opts buildListenerOpts) *xdsapi.Listener {
	var filterChainMatch *listener.FilterChainMatch
	if len(opts.sniHosts) > 0 {
		filterChainMatch = &listener.FilterChainMatch{
			SniDomains: opts.sniHosts,
		}
	}

	var deprecatedV1 *xdsapi.Listener_DeprecatedV1
	if !opts.bindToPort {
		deprecatedV1 = &xdsapi.Listener_DeprecatedV1{
			BindToPort: &google_protobuf.BoolValue{
				Value: false,
			},
		}
	}
	var protoPrefix string
	if opts.protocol.IsHTTP() {
		protoPrefix = "http"
	} else {
		protoPrefix = "tcp"
	}

	return &xdsapi.Listener{
		// protocol is either TCP or HTTP

		Name:    fmt.Sprintf("%s_%s_%d", protoPrefix, opts.ip, opts.port),
		Address: util.BuildAddress(opts.ip, uint32(opts.port)),
		FilterChains: []listener.FilterChain{
			{
				FilterChainMatch: filterChainMatch,
				TlsContext:       opts.tlsContext,
			},
		},
		DeprecatedV1: deprecatedV1,
	}
}

// marshalFilters adds the provided TCP and HTTP filters to the provided Listener and serializes them.
func marshalFilters(l *xdsapi.Listener, opts buildListenerOpts, networkFilters []listener.Filter, httpFilters []*http_conn.HttpFilter) error {
	if len(l.FilterChains) != 1 {
		return fmt.Errorf("expect exactly one FilterChain in the Listener in marshalFilters, got %v", l.FilterChains)
	}
	if len(networkFilters) > 0 && len(httpFilters) > 0 {
		return fmt.Errorf("cannot set both network(%v) and HTTP(%v) filters", networkFilters, httpFilters)
	}

	l.FilterChains[0].Filters = append(l.FilterChains[0].Filters, networkFilters...)

	if opts.httpOpts != nil {
		connectionManager := buildHTTPConnectionManager(opts.env.Mesh, opts.httpOpts, httpFilters)
		l.FilterChains[0].Filters = append(l.FilterChains[0].Filters, listener.Filter{
			Name:   envoyHTTPConnectionManager,
			Config: util.MessageToStruct(connectionManager),
		})
	}

	return nil
}<|MERGE_RESOLUTION|>--- conflicted
+++ resolved
@@ -246,38 +246,31 @@
 			log.Debugf("Unsupported inbound protocol %v for port %#v", protocol, instance.Endpoint.ServicePort)
 		}
 
-		newListener := buildListener(listenerOpts)
-		// call plugins
-		for _, p := range configgen.Plugins {
-			params := &plugin.CallbackListenerInputParams{
-				ListenerType:    listenerType,
-				Env:             &env,
-				Node:            &node,
-				ServiceInstance: instance,
-			}
-			mutable := &plugin.CallbackListenerMutableObjects{
-				Listener:    newListener,
-				TCPFilters:  &networkFilters,
-				HTTPFilters: &httpFilters,
-			}
-			if err := p.OnInboundListener(params, mutable); err != nil {
+		if newListener := buildListener(listenerOpts); newListener != nil {
+			// call plugins
+			for _, p := range configgen.Plugins {
+				params := &plugin.CallbackListenerInputParams{
+					ListenerType:    listenerType,
+					Env:             &env,
+					Node:            &node,
+					ServiceInstance: instance,
+				}
+				mutable := &plugin.CallbackListenerMutableObjects{
+					Listener:    newListener,
+					TCPFilters:  &networkFilters,
+					HTTPFilters: &httpFilters,
+				}
+				if err := p.OnInboundListener(params, mutable); err != nil {
+					log.Warn(err.Error())
+				}
+			}
+			// Filters are serialized one time into an opaque struct once we have the complete list.
+			if err := marshalFilters(newListener, listenerOpts, networkFilters, httpFilters); err != nil {
 				log.Warn(err.Error())
 			}
-<<<<<<< HEAD
-
-			l := buildListener(listenerOpts)
-			if l != nil {
-				listeners = append(listeners, l)
-			}
-=======
->>>>>>> a2ee492d
-		}
-		// Filters are serialized one time into an opaque struct once we have the complete list.
-		if err := marshalFilters(newListener, listenerOpts, networkFilters, httpFilters); err != nil {
-			log.Warn(err.Error())
-		}
-
-		listeners = append(listeners, newListener)
+
+			listeners = append(listeners, newListener)
+		}
 
 	}
 
@@ -374,40 +367,33 @@
 			// call plugins
 
 			listenerOpts.ip = listenAddress
-			newListener := buildListener(listenerOpts)
-
-			for _, p := range configgen.Plugins {
-				params := &plugin.CallbackListenerInputParams{
-					ListenerType: listenerType,
-					Env:          &env,
-					Node:         &node,
-					Service:      service,
-				}
-				mutable := &plugin.CallbackListenerMutableObjects{
-					Listener:    newListener,
-					TCPFilters:  &networkFilters,
-					HTTPFilters: &httpFilters,
-				}
-				if err := p.OnOutboundListener(params, mutable); err != nil {
+			if newListener := buildListener(listenerOpts); newListener != nil {
+
+				for _, p := range configgen.Plugins {
+					params := &plugin.CallbackListenerInputParams{
+						ListenerType: listenerType,
+						Env:          &env,
+						Node:         &node,
+						Service:      service,
+					}
+					mutable := &plugin.CallbackListenerMutableObjects{
+						Listener:    newListener,
+						TCPFilters:  &networkFilters,
+						HTTPFilters: &httpFilters,
+					}
+					if err := p.OnOutboundListener(params, mutable); err != nil {
+						log.Warn(err.Error())
+					}
+				}
+
+				// Filters are serialized one time into an opaque struct once we have the complete list.
+				if err := marshalFilters(newListener, listenerOpts, networkFilters, httpFilters); err != nil {
 					log.Warn(err.Error())
 				}
-			}
-
-<<<<<<< HEAD
-			listenerOpts.ip = listenAddress
-			l := buildListener(listenerOpts)
-			if l != nil {
-				listenerMap[listenerMapKey] = l
-			}
-=======
-			// Filters are serialized one time into an opaque struct once we have the complete list.
-			if err := marshalFilters(newListener, listenerOpts, networkFilters, httpFilters); err != nil {
-				log.Warn(err.Error())
-			}
-
-			listenerMap[listenerMapKey] = newListener
->>>>>>> a2ee492d
-			// TODO: Set SNI for HTTPS
+
+				listenerMap[listenerMapKey] = newListener
+				// TODO: Set SNI for HTTPS
+			}
 		}
 	}
 
@@ -463,17 +449,12 @@
 				port:     mPort.Port,
 				protocol: model.ProtocolTCP,
 			}
-			l := buildListener(listenerOpts)
-<<<<<<< HEAD
-			if l != nil {
+			if l := buildListener(listenerOpts); l != nil {
+				if err := marshalFilters(l, listenerOpts, buildInboundNetworkFilters(instance), nil); err != nil {
+					log.Warn(err.Error())
+				}
 				listeners = append(listeners, l)
 			}
-=======
-			if err := marshalFilters(l, listenerOpts, buildInboundNetworkFilters(instance), nil); err != nil {
-				log.Warn(err.Error())
-			}
-			listeners = append(listeners, l)
->>>>>>> a2ee492d
 		default:
 			log.Warnf("Unsupported inbound protocol %v for management port %#v",
 				mPort.Protocol, mPort)
